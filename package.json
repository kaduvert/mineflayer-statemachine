{
  "name": "mineflayer-statemachine",
  "version": "1.5.1",
  "description": "A state machine plugin for Mineflayer to aid in designing more complex behavior trees.",
  "main": "lib/index.js",
  "types": "lib/index.d.ts",
  "scripts": {
    "build": "ts-standard && tsc",
    "clean": "rm -rf lib",
    "test": "test"
  },
  "repository": {
    "type": "git",
    "url": "git+https://github.com/TheDudeFromCI/mineflayer-statemachine.git"
  },
  "keywords": [
    "ai",
    "bot",
    "mineflayer",
    "state",
    "machine",
    "fsm"
  ],
  "author": "TheDudeFromCI",
  "license": "MIT",
  "bugs": {
    "url": "https://github.com/TheDudeFromCI/mineflayer-statemachine/issues"
  },
  "homepage": "https://github.com/TheDudeFromCI/mineflayer-statemachine#readme",
  "dependencies": {
    "express": "^4.17.1",
    "minecraft-data": "^2.55.0",
    "mineflayer": "^2.21.0",
    "mineflayer-pathfinder": "^1.0.5",
    "node": "^15.0.1",
    "prismarine-block": "^1.5.1",
    "prismarine-entity": "^1.0.0",
    "prismarine-item": "^1.4.0",
    "socket.io": "^3.0.0",
    "vec3": "^0.1.5"
  },
  "devDependencies": {
<<<<<<< HEAD
    "@types/express": "4.17.8",
    "@types/node": "14.14.6",
    "@types/socket.io": "2.1.11",
    "ts-standard": "^9.0.0",
    "typed-emitter": "1.3.1",
    "typescript": "4.0.5"
=======
    "@types/express": "^4.17.8",
    "@types/node": "^14.14.6",
    "@types/socket.io": "^2.1.11",
    "typed-emitter": "^1.3.1",
    "typescript": "^4.0.5"
>>>>>>> cdf86df6
  },
  "files": [
    "lib/**/*",
    "web/**/*"
  ],
  "ts-standard": {
    "ignore": [
      "web",
      "lib"
    ]
  }
}<|MERGE_RESOLUTION|>--- conflicted
+++ resolved
@@ -40,20 +40,12 @@
     "vec3": "^0.1.5"
   },
   "devDependencies": {
-<<<<<<< HEAD
-    "@types/express": "4.17.8",
-    "@types/node": "14.14.6",
-    "@types/socket.io": "2.1.11",
-    "ts-standard": "^9.0.0",
-    "typed-emitter": "1.3.1",
-    "typescript": "4.0.5"
-=======
     "@types/express": "^4.17.8",
     "@types/node": "^14.14.6",
     "@types/socket.io": "^2.1.11",
     "typed-emitter": "^1.3.1",
     "typescript": "^4.0.5"
->>>>>>> cdf86df6
+    "ts-standard": "^9.0.0"
   },
   "files": [
     "lib/**/*",
