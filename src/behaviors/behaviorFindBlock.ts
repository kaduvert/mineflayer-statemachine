import { StateBehavior, StateMachineTargets } from '../statemachine'
import { Bot } from 'mineflayer'
import { Block } from 'prismarine-block'

// TODO Add option to find blocks based on the distance the bot would have to move to reach it.

/**
 * This behavior will search a configurable area around the bot in order to
 * locate a block matching the given configuration. The block will be assigned
 * to targets.position.
 *
 * If no block could be found, targets.position is set to undefined.
 */
export class BehaviorFindBlock implements StateBehavior {
<<<<<<< HEAD
    readonly bot: Bot;
    readonly targets: StateMachineTargets;

    stateName: string = 'findBlock';
    active: boolean = false;
    x: number = 0;
    y: number = 0;
=======
  readonly bot: Bot
  readonly targets: StateMachineTargets

  stateName: string = 'findBlock'
  active: boolean = false
>>>>>>> 041a5fff

  /**
     * The list of block ids to search for.
     */
  blocks: number[] = []

  /**
     * The maximum distance away to look for the block.
     */
  maxDistance: number = 32

  /**
     * If true, the bot will ignore blocks that could not be seen by it. Useful for encouraging
     * realistic behavior.
     */
  preventXRay: boolean = false

  /**
     * Creates a new find block behavior.
     *
     * @param bot - The bot preforming the search function.
     * @param targets - The bot targets objects.
     */
<<<<<<< HEAD
    constructor(bot: Bot, targets: StateMachineTargets) {
        this.bot = bot;
        this.targets = targets;
    }

    onStateEntered(): void {
        this.targets.position = this.bot.findBlock({
            matching: (block: Block) => this.matchesBlock(block),
            maxDistance: this.maxDistance
        })?.position;
    }

    private matchesBlock(block: Block): boolean {
        if (this.blocks.indexOf(block.type) === -1)
            return false;

        if (this.preventXRay) {
            if (!this.bot.canSeeBlock(block))
                return false;
        }
=======
  constructor (bot: Bot, targets: StateMachineTargets) {
    this.bot = bot
    this.targets = targets
  }

  onStateEntered (): void {
    this.targets.position = this.bot.findBlock({
      matching: (block: Block) => this.matchesBlock(block),
      maxDistance: this.maxDistance
    })?.position
  }

  private matchesBlock (block: Block): boolean {
    if (!this.blocks.includes(block.type)) { return false }
>>>>>>> 041a5fff

    if (this.preventXRay) {
      if (!this.bot.canSeeBlock(block)) { return false }
    }

    return true
  }
}<|MERGE_RESOLUTION|>--- conflicted
+++ resolved
@@ -12,21 +12,11 @@
  * If no block could be found, targets.position is set to undefined.
  */
 export class BehaviorFindBlock implements StateBehavior {
-<<<<<<< HEAD
-    readonly bot: Bot;
-    readonly targets: StateMachineTargets;
-
-    stateName: string = 'findBlock';
-    active: boolean = false;
-    x: number = 0;
-    y: number = 0;
-=======
   readonly bot: Bot
   readonly targets: StateMachineTargets
 
   stateName: string = 'findBlock'
   active: boolean = false
->>>>>>> 041a5fff
 
   /**
      * The list of block ids to search for.
@@ -50,28 +40,6 @@
      * @param bot - The bot preforming the search function.
      * @param targets - The bot targets objects.
      */
-<<<<<<< HEAD
-    constructor(bot: Bot, targets: StateMachineTargets) {
-        this.bot = bot;
-        this.targets = targets;
-    }
-
-    onStateEntered(): void {
-        this.targets.position = this.bot.findBlock({
-            matching: (block: Block) => this.matchesBlock(block),
-            maxDistance: this.maxDistance
-        })?.position;
-    }
-
-    private matchesBlock(block: Block): boolean {
-        if (this.blocks.indexOf(block.type) === -1)
-            return false;
-
-        if (this.preventXRay) {
-            if (!this.bot.canSeeBlock(block))
-                return false;
-        }
-=======
   constructor (bot: Bot, targets: StateMachineTargets) {
     this.bot = bot
     this.targets = targets
@@ -86,7 +54,6 @@
 
   private matchesBlock (block: Block): boolean {
     if (!this.blocks.includes(block.type)) { return false }
->>>>>>> 041a5fff
 
     if (this.preventXRay) {
       if (!this.bot.canSeeBlock(block)) { return false }
