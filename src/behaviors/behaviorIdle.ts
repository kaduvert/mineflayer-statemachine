--- conflicted
+++ resolved
@@ -4,13 +4,6 @@
  * The bot will stand idle and do... nothing.
  */
 export class BehaviorIdle implements StateBehavior {
-<<<<<<< HEAD
-    stateName: string = 'idle';
-    active: boolean = false;
-    x: number = 0;
-    y: number = 0;
-=======
   stateName: string = 'idle'
   active: boolean = false
->>>>>>> 041a5fff
 }