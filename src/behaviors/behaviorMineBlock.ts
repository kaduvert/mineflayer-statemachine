--- conflicted
+++ resolved
@@ -9,21 +9,11 @@
  * could not be mined for any reason, this behavior fails silently.
  */
 export class BehaviorMineBlock implements StateBehavior {
-<<<<<<< HEAD
-    readonly bot: Bot;
-    readonly targets: StateMachineTargets;
-
-    stateName: string = 'mineBlock';
-    active: boolean = false;
-    x: number = 0;
-    y: number = 0;
-=======
   readonly bot: Bot
   readonly targets: StateMachineTargets
 
   stateName: string = 'mineBlock'
   active: boolean = false
->>>>>>> 041a5fff
 
   /**
      * Checks if the bot has finished mining the block or not.
@@ -36,25 +26,6 @@
      * @param bot - The bot preforming the mining function.
      * @param targets - The bot targets objects.
      */
-<<<<<<< HEAD
-    constructor(bot: Bot, targets: StateMachineTargets) {
-        this.bot = bot;
-        this.targets = targets;
-    }
-
-    onStateEntered(): void {
-        this.isFinished = false;
-
-        if (!this.targets.position) {
-            this.isFinished = true;
-            return;
-        }
-
-        const block = this.bot.blockAt(this.targets.position);
-        if (!block || !this.bot.canDigBlock(block)) {
-            if (globalSettings.debugMode)
-                console.log("[MineBlock] Cannot mine target block '" + block?.displayName + "'!. Skipping.");
-=======
   constructor (bot: Bot, targets: StateMachineTargets) {
     this.bot = bot
     this.targets = targets
@@ -73,7 +44,6 @@
       if (globalSettings.debugMode) {
         console.log(`[MineBlock] Cannot mine target block '${block?.displayName ?? 'undefined'}'!. Skipping.`)
       }
->>>>>>> 041a5fff
 
       this.isFinished = true
       return
@@ -83,16 +53,6 @@
       console.log(`[MineBlock] Breaking block '${block.displayName}' at ${this.targets.position.toString()}`)
     }
 
-<<<<<<< HEAD
-        const tool = this.getBestTool(block);
-        if (tool) {
-            this.bot.equip(tool, 'hand', () => {
-                this.bot.dig(block, () => this.isFinished = true);
-            });
-        }
-        else
-            this.bot.dig(block, () => this.isFinished = true);
-=======
     const tool = this.getBestTool(block)
     if (tool != null) {
       this.bot.equip(tool, 'hand').then(() => {
@@ -110,21 +70,9 @@
       }).catch(err => {
         console.log(err)
       })
->>>>>>> 041a5fff
     }
   }
 
-<<<<<<< HEAD
-    private getBestTool(block: Block): Item | undefined {
-        const items = this.bot.inventory.items()
-        for (const i in block.harvestTools) {
-            const id = parseInt(i, 10)
-            for (const j in items) {
-                const item = items[j]
-                if (item.type === id) return item
-            }
-        }
-=======
   private getBestTool (block: Block): Item | undefined {
     const items = this.bot.inventory.items()
     for (const i in block.harvestTools) {
@@ -135,7 +83,6 @@
           if (this.bot.heldItem != null && this.bot.heldItem.type === item.type) {
             return undefined
           }
->>>>>>> 041a5fff
 
           return item
         }
