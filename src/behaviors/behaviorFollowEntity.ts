--- conflicted
+++ resolved
@@ -10,49 +10,18 @@
  * This behavior relies on the mineflayer-pathfinding plugin to be installed.
  */
 export class BehaviorFollowEntity implements StateBehavior {
-<<<<<<< HEAD
-    private readonly mcData: any;
-=======
   private readonly mcData: any
->>>>>>> 041a5fff
 
   readonly bot: Bot
   readonly targets: StateMachineTargets
   readonly movements: Movements
 
-<<<<<<< HEAD
-    stateName: string = 'followEntity';
-    active: boolean = false;
-    x: number = 0;
-    y: number = 0;
-=======
   stateName: string = 'followEntity'
   active: boolean = false
->>>>>>> 041a5fff
 
   /**
      * How close to the entity should the bot attempt to get?
      */
-<<<<<<< HEAD
-    followDistance: number = 0;
-
-    constructor(bot: Bot, targets: StateMachineTargets) {
-        this.bot = bot;
-        this.targets = targets;
-        this.mcData = require('minecraft-data')(this.bot.version);
-        this.movements = new Movements(this.bot, this.mcData);
-    }
-
-    onStateEntered(): void {
-        this.startMoving();
-    }
-
-    onStateExited(): void {
-        this.stopMoving();
-    }
-
-    /**
-=======
   followDistance: number = 0
 
   constructor (bot: Bot, targets: StateMachineTargets) {
@@ -71,7 +40,6 @@
   }
 
   /**
->>>>>>> 041a5fff
      * Sets the target entity this bot should follow. If the bot
      * is currently following another entity, it will stop following
      * that entity and follow this entity instead.
@@ -84,14 +52,8 @@
      *
      * @param entity - The entity to follow.
      */
-<<<<<<< HEAD
-    setFollowTarget(entity: Entity): void {
-        if (this.targets.entity === entity)
-            return;
-=======
   setFollowTarget (entity: Entity): void {
     if (this.targets.entity === entity) { return }
->>>>>>> 041a5fff
 
     this.targets.entity = entity
     this.restart()
@@ -100,21 +62,6 @@
   /**
      * Cancels the current path finding operation.
      */
-<<<<<<< HEAD
-    private stopMoving(): void {
-        // @ts-ignore
-        let pathfinder = this.bot.pathfinder;
-        pathfinder.setGoal(null);
-    }
-
-    /**
-     * Starts a new path finding operation.
-     */
-    private startMoving(): void {
-        let entity = this.targets.entity;
-        if (!entity)
-            return;
-=======
   private stopMoving (): void {
     // @ts-expect-error
     const pathfinder = this.bot.pathfinder
@@ -127,7 +74,6 @@
   private startMoving (): void {
     const entity = this.targets.entity
     if (entity == null) return
->>>>>>> 041a5fff
 
     // @ts-expect-error
     const pathfinder = this.bot.pathfinder
@@ -144,14 +90,8 @@
      * Useful if the target entity is updated while this behavior
      * is still active.
      */
-<<<<<<< HEAD
-    restart(): void {
-        if (!this.active)
-            return;
-=======
   restart (): void {
     if (!this.active) { return }
->>>>>>> 041a5fff
 
     this.stopMoving()
     this.startMoving()
@@ -162,20 +102,10 @@
      *
      * @returns The distance, or 0 if no target entity is assigned.
      */
-<<<<<<< HEAD
-    distanceToTarget(): number {
-        let entity = this.targets.entity;
-        if (!entity)
-            return 0;
-
-        return this.bot.entity.position.distanceTo(entity.position);
-    }
-=======
   distanceToTarget (): number {
     const entity = this.targets.entity
     if (entity == null) return 0
 
     return this.bot.entity.position.distanceTo(entity.position)
   }
->>>>>>> 041a5fff
 }