import { StateBehavior, StateMachineTargets } from '../statemachine'
import { globalSettings } from '../index'
import { Bot } from 'mineflayer'
import { Movements, goals, Pathfinder } from 'mineflayer-pathfinder'
import { Vec3 } from 'vec3'

import mcDataLoader from 'minecraft-data'

/**
 * Causes the bot to move to the target position.
 *
 * This behavior relies on the mineflayer-pathfinding plugin to be installed.
 */
export class BehaviorMoveTo implements StateBehavior {
<<<<<<< HEAD
    private readonly bot: Bot;

    readonly targets: StateMachineTargets;
    readonly movements: Movements;
    stateName: string = 'moveTo';
    active: boolean = false;
    x: number = 0;
    y: number = 0;
=======
  private readonly bot: Bot

  readonly targets: StateMachineTargets
  readonly movements: Movements
  stateName: string = 'moveTo'
  active: boolean = false
>>>>>>> 041a5fff

  /**
     * How close the bot should attempt to get to this location before
     * considering the goal reached. A value of 0 will mean the bot must
     * be inside the target position.
     */
<<<<<<< HEAD
    distance: number = 0;

    constructor(bot: Bot, targets: StateMachineTargets) {
        this.bot = bot;
        this.targets = targets;

        const mcData = require('minecraft-data')(bot.version);
        this.movements = new Movements(bot, mcData);

        // @ts-ignore
        bot.on('path_update', (r) => {
            if (r.status === 'noPath')
                console.log("[MoveTo] No path to target!");
        });

        // @ts-ignore
        bot.on('goal_reached', () => {
            if (globalSettings.debugMode)
                console.log("[MoveTo] Target reached.");
        });
    }

    onStateEntered(): void {
        this.startMoving();
    }

    onStateExited(): void {
        this.stopMoving();
    }
=======
  distance: number = 0

  constructor (bot: Bot, targets: StateMachineTargets) {
    this.bot = bot
    this.targets = targets

    const mcData = mcDataLoader(bot.version)
    this.movements = new Movements(bot, mcData)

    // @ts-expect-error
    bot.on('path_update', (r) => {
      if (r.status === 'noPath') { console.log('[MoveTo] No path to target!') }
    })
>>>>>>> 041a5fff

    // @ts-expect-error
    bot.on('goal_reached', () => {
      if (globalSettings.debugMode) { console.log('[MoveTo] Target reached.') }
    })
  }

  onStateEntered (): void {
    this.startMoving()
  }

  onStateExited (): void {
    this.stopMoving()
  }

  /**
     * Sets the target block position to move to. If the bot
     * is currently moving, it will stop and move to here instead.
     *
     * If the bot is not currently in this behavior state, the entity
     * will still be assigned as the target position when this state
     * is entered.
     *
     * This method updates the target position.
     *
     * @param position - The position to move to.
     */
<<<<<<< HEAD
    setMoveTarget(position: Vec3): void {
        if (this.targets.position == position)
            return;
=======
  setMoveTarget (position: Vec3): void {
    if (this.targets.position === position) { return }
>>>>>>> 041a5fff

    this.targets.position = position
    this.restart()
  }

  /**
     * Cancels the current path finding operation.
     */
<<<<<<< HEAD
    private stopMoving(): void {
        // @ts-ignore
        const pathfinder = this.bot.pathfinder;
        pathfinder.setGoal(null);
    }
=======
  private stopMoving (): void {
    // @ts-expect-error
    const pathfinder = this.bot.pathfinder
    pathfinder.setGoal(null)
  }
>>>>>>> 041a5fff

  /**
     * Starts a new path finding operation.
     */
<<<<<<< HEAD
    private startMoving(): void {
        const position = this.targets.position;
        if (!position) {
            if (globalSettings.debugMode)
                console.log("[MoveTo] Target not defined. Skipping.");

            return;
        }
=======
  private startMoving (): void {
    const position = this.targets.position
    if (position == null) {
      if (globalSettings.debugMode) {
        console.log('[MoveTo] Target not defined. Skipping.')
      }

      return
    }
>>>>>>> 041a5fff

    if (globalSettings.debugMode) {
      console.log(`'[MoveTo] Moving from ${this.bot.entity.position.toString()} to ${position.toString()}`)
    }

    // @ts-expect-error
    const pathfinder = this.bot.pathfinder

    let goal

    if (this.distance === 0) { goal = new goals.GoalBlock(position.x, position.y, position.z) } else { goal = new goals.GoalNear(position.x, position.y, position.z, this.distance) }

    pathfinder.setMovements(this.movements)
    pathfinder.setGoal(goal)
  }

  /**
     * Stops and restarts this movement behavior. Does nothing if
     * this behavior is not active.
     */
<<<<<<< HEAD
    restart(): void {
        if (!this.active)
            return;
=======
  restart (): void {
    if (!this.active) { return }
>>>>>>> 041a5fff

    this.stopMoving()
    this.startMoving()
  }

  /**
     * Checks if the bot has finished moving or not.
     */
<<<<<<< HEAD
    isFinished(): boolean {
        // @ts-ignore
        const pathfinder = this.bot.pathfinder;
        return !pathfinder.isMoving();
    }
=======
  isFinished (): boolean {
    // @ts-expect-error
    const pathfinder: Pathfinder = this.bot.pathfinder
    return !pathfinder.isMoving()
  }
>>>>>>> 041a5fff

  /**
     * Gets the distance to the target position.
     *
     * @returns The distance, or 0 if no target position is assigned.
     */
<<<<<<< HEAD
    distanceToTarget(): number {
        let position = this.targets.position;
        if (!position)
            return 0;
=======
  distanceToTarget (): number {
    const position = this.targets.position
    if (position == null) return 0
>>>>>>> 041a5fff

    return this.bot.entity.position.distanceTo(position)
  }
}<|MERGE_RESOLUTION|>--- conflicted
+++ resolved
@@ -12,60 +12,18 @@
  * This behavior relies on the mineflayer-pathfinding plugin to be installed.
  */
 export class BehaviorMoveTo implements StateBehavior {
-<<<<<<< HEAD
-    private readonly bot: Bot;
-
-    readonly targets: StateMachineTargets;
-    readonly movements: Movements;
-    stateName: string = 'moveTo';
-    active: boolean = false;
-    x: number = 0;
-    y: number = 0;
-=======
   private readonly bot: Bot
 
   readonly targets: StateMachineTargets
   readonly movements: Movements
   stateName: string = 'moveTo'
   active: boolean = false
->>>>>>> 041a5fff
 
   /**
      * How close the bot should attempt to get to this location before
      * considering the goal reached. A value of 0 will mean the bot must
      * be inside the target position.
      */
-<<<<<<< HEAD
-    distance: number = 0;
-
-    constructor(bot: Bot, targets: StateMachineTargets) {
-        this.bot = bot;
-        this.targets = targets;
-
-        const mcData = require('minecraft-data')(bot.version);
-        this.movements = new Movements(bot, mcData);
-
-        // @ts-ignore
-        bot.on('path_update', (r) => {
-            if (r.status === 'noPath')
-                console.log("[MoveTo] No path to target!");
-        });
-
-        // @ts-ignore
-        bot.on('goal_reached', () => {
-            if (globalSettings.debugMode)
-                console.log("[MoveTo] Target reached.");
-        });
-    }
-
-    onStateEntered(): void {
-        this.startMoving();
-    }
-
-    onStateExited(): void {
-        this.stopMoving();
-    }
-=======
   distance: number = 0
 
   constructor (bot: Bot, targets: StateMachineTargets) {
@@ -79,7 +37,6 @@
     bot.on('path_update', (r) => {
       if (r.status === 'noPath') { console.log('[MoveTo] No path to target!') }
     })
->>>>>>> 041a5fff
 
     // @ts-expect-error
     bot.on('goal_reached', () => {
@@ -107,14 +64,8 @@
      *
      * @param position - The position to move to.
      */
-<<<<<<< HEAD
-    setMoveTarget(position: Vec3): void {
-        if (this.targets.position == position)
-            return;
-=======
   setMoveTarget (position: Vec3): void {
     if (this.targets.position === position) { return }
->>>>>>> 041a5fff
 
     this.targets.position = position
     this.restart()
@@ -123,33 +74,15 @@
   /**
      * Cancels the current path finding operation.
      */
-<<<<<<< HEAD
-    private stopMoving(): void {
-        // @ts-ignore
-        const pathfinder = this.bot.pathfinder;
-        pathfinder.setGoal(null);
-    }
-=======
   private stopMoving (): void {
     // @ts-expect-error
     const pathfinder = this.bot.pathfinder
     pathfinder.setGoal(null)
   }
->>>>>>> 041a5fff
 
   /**
      * Starts a new path finding operation.
      */
-<<<<<<< HEAD
-    private startMoving(): void {
-        const position = this.targets.position;
-        if (!position) {
-            if (globalSettings.debugMode)
-                console.log("[MoveTo] Target not defined. Skipping.");
-
-            return;
-        }
-=======
   private startMoving (): void {
     const position = this.targets.position
     if (position == null) {
@@ -159,7 +92,6 @@
 
       return
     }
->>>>>>> 041a5fff
 
     if (globalSettings.debugMode) {
       console.log(`'[MoveTo] Moving from ${this.bot.entity.position.toString()} to ${position.toString()}`)
@@ -180,14 +112,8 @@
      * Stops and restarts this movement behavior. Does nothing if
      * this behavior is not active.
      */
-<<<<<<< HEAD
-    restart(): void {
-        if (!this.active)
-            return;
-=======
   restart (): void {
     if (!this.active) { return }
->>>>>>> 041a5fff
 
     this.stopMoving()
     this.startMoving()
@@ -196,35 +122,20 @@
   /**
      * Checks if the bot has finished moving or not.
      */
-<<<<<<< HEAD
-    isFinished(): boolean {
-        // @ts-ignore
-        const pathfinder = this.bot.pathfinder;
-        return !pathfinder.isMoving();
-    }
-=======
   isFinished (): boolean {
     // @ts-expect-error
     const pathfinder: Pathfinder = this.bot.pathfinder
     return !pathfinder.isMoving()
   }
->>>>>>> 041a5fff
 
   /**
      * Gets the distance to the target position.
      *
      * @returns The distance, or 0 if no target position is assigned.
      */
-<<<<<<< HEAD
-    distanceToTarget(): number {
-        let position = this.targets.position;
-        if (!position)
-            return 0;
-=======
   distanceToTarget (): number {
     const position = this.targets.position
     if (position == null) return 0
->>>>>>> 041a5fff
 
     return this.bot.entity.position.distanceTo(position)
   }
