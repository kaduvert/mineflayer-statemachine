--- conflicted
+++ resolved
@@ -6,35 +6,16 @@
  * finish logging in.
  */
 export class BehaviorPrintServerStats implements StateBehavior {
-<<<<<<< HEAD
-    private readonly bot: Bot;
-
-    stateName: string = "printServerStats";
-    active: boolean = false;
-    x: number = 0;
-    y: number = 0;
-
-=======
   private readonly bot: Bot
 
   stateName: string = 'printServerStats'
   active: boolean = false
->>>>>>> 041a5fff
 
   /**
      * Creates a new login behavior state.
      *
      * @param bot - The bot this behavior is acting on.
      */
-<<<<<<< HEAD
-    constructor(bot: Bot) {
-        this.bot = bot;
-    }
-
-    onStateEntered(): void {
-        this.logStats();
-    }
-=======
   constructor (bot: Bot) {
     this.bot = bot
   }
@@ -42,21 +23,11 @@
   onStateEntered (): void {
     this.logStats()
   }
->>>>>>> 041a5fff
 
   /**
      * Logs debug information about the server when first connecting to
      * the server.
      */
-<<<<<<< HEAD
-    private logStats(): void {
-        console.log(`Joined server.`);
-        console.log(`Username: ${this.bot.username}`);
-        console.log(`Game Mode: ${this.bot.game.gameMode}`);
-        console.log(`World: ${this.bot.game.dimension}`);
-        console.log(`Difficulty: ${this.bot.game.difficulty}`);
-        console.log(`Version: ${this.bot.version}`);
-=======
   private logStats (): void {
     console.log('Joined server.')
     console.log(`Username: ${this.bot.username}`)
@@ -64,7 +35,6 @@
     console.log(`World: ${this.bot.game.dimension}`)
     console.log(`Difficulty: ${this.bot.game.difficulty}`)
     console.log(`Version: ${this.bot.version}`)
->>>>>>> 041a5fff
 
     const playerNames = Object.keys(this.bot.players)
     console.log(`Online Players: ${playerNames.length}`)
