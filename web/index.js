--- conflicted
+++ resolved
@@ -13,10 +13,6 @@
 const LINE_HIGHLIGHT = '#888888'
 const LINE_TEXT_FONT = '12px Calibri'
 const LAYER_ENTER_COLOR = '#559966'
-<<<<<<< HEAD
-const LAYER_EXIT_COLOR = '#996655'
-=======
->>>>>>> 041a5fff
 
 let graph
 
@@ -31,15 +27,9 @@
     this.states = []
     this.transitions = []
     this.nestedGroups = []
-<<<<<<< HEAD
 
     this.subscribeEvents()
 
-=======
-
-    this.subscribeEvents()
-
->>>>>>> 041a5fff
     this.repaint = true
     requestAnimationFrame(() => this.animation())
   }
@@ -59,13 +49,8 @@
   needsRepaint () {
     if (this.repaint) { return true }
 
-<<<<<<< HEAD
-    if (this.canvas.clientWidth != this.width ||
-            this.canvas.clientHeight != this.height) { return true }
-=======
     if (this.canvas.clientWidth !== this.width ||
             this.canvas.clientHeight !== this.height) { return true }
->>>>>>> 041a5fff
 
     return false
   }
@@ -154,11 +139,10 @@
 
   updateDrag (x, y) {
     if (!this.drag) { return }
-<<<<<<< HEAD
+
     this.drag.target.rect.x = x - this.drag.mouseX + this.drag.startX
     this.drag.target.rect.y = y - this.drag.mouseY + this.drag.startY
     this.repaint = true
-    console.log(x, y)
   }
 
   updateHover (x, y) {
@@ -167,7 +151,7 @@
     for (const state of this.states) {
       const mousedOver = state.isInBounds(x, y)
 
-      if (mousedOver != state.highlight) {
+      if (mousedOver !== state.highlight) {
         state.highlight = mousedOver
         this.repaint = true
       }
@@ -176,7 +160,7 @@
     for (const trans of this.transitions) {
       const mousedOver = trans.isInBounds(x, y)
 
-      if (mousedOver != trans.highlight) {
+      if (mousedOver !== trans.highlight) {
         trans.highlight = mousedOver
         this.repaint = true
       }
@@ -192,45 +176,6 @@
     event.preventDefault()
     const { x, y } = this.eventPos(event)
 
-=======
-
-    this.drag.target.rect.x = x - this.drag.mouseX + this.drag.startX
-    this.drag.target.rect.y = y - this.drag.mouseY + this.drag.startY
-    this.repaint = true
-  }
-
-  updateHover (x, y) {
-    const mousePos = { x: x, y: y }
-
-    for (const state of this.states) {
-      const mousedOver = state.isInBounds(x, y)
-
-      if (mousedOver !== state.highlight) {
-        state.highlight = mousedOver
-        this.repaint = true
-      }
-    }
-
-    for (const trans of this.transitions) {
-      const mousedOver = trans.isInBounds(x, y)
-
-      if (mousedOver !== trans.highlight) {
-        trans.highlight = mousedOver
-        this.repaint = true
-      }
-
-      if (mousedOver) {
-        trans.mousePos = mousePos
-        this.repaint = true
-      }
-    }
-  }
-
-  onMouseDown (event) {
-    event.preventDefault()
-    const { x, y } = this.eventPos(event)
-
->>>>>>> 041a5fff
     let targetState
     for (const state of this.states) {
       if (state.isInBounds(x, y)) { targetState = state }
@@ -283,11 +228,7 @@
   }
 
   draw (ctx) {
-<<<<<<< HEAD
-    if (this.layer != graph.activeLayer) { return }
-=======
     if (this.layer !== graph.activeLayer) { return }
->>>>>>> 041a5fff
 
     this.fillNodePath(ctx)
 
@@ -306,11 +247,7 @@
   }
 
   drawActive (ctx) {
-<<<<<<< HEAD
-    if (this.layer != graph.activeLayer) { return }
-=======
     if (this.layer !== graph.activeLayer) { return }
->>>>>>> 041a5fff
 
     if (!this.activeState) { return }
 
@@ -341,13 +278,9 @@
   }
 
   isInBounds (x, y) {
-<<<<<<< HEAD
-    if (this.layer != graph.activeLayer) { return false }
-=======
     if (this.layer !== graph.activeLayer) {
       return false
     }
->>>>>>> 041a5fff
 
     const r = NODE_CORNER_RADIUS
 
@@ -416,13 +349,8 @@
   }
 
   draw (ctx) {
-<<<<<<< HEAD
-    if (this.parent.layer != graph.activeLayer ||
-            this.child.layer != graph.activeLayer) { return }
-=======
     if (this.parent.layer !== graph.activeLayer ||
             this.child.layer !== graph.activeLayer) { return }
->>>>>>> 041a5fff
 
     const offset = this.group.offset(this)
 
@@ -462,13 +390,8 @@
   }
 
   drawHover (ctx) {
-<<<<<<< HEAD
-    if (this.parent.layer != graph.activeLayer ||
-            this.child.layer != graph.activeLayer) { return }
-=======
     if (this.parent.layer !== graph.activeLayer ||
             this.child.layer !== graph.activeLayer) { return }
->>>>>>> 041a5fff
 
     if (!this.highlight || !this.name) { return }
 
@@ -480,23 +403,14 @@
   }
 
   isInBounds (x, y) {
-<<<<<<< HEAD
-    if (this.parent.layer != graph.activeLayer ||
-            this.child.layer != graph.activeLayer) { return false }
-=======
     if (this.parent.layer !== graph.activeLayer ||
             this.child.layer !== graph.activeLayer) { return false }
->>>>>>> 041a5fff
 
     function sqr (x) { return x * x }
     function dist2 (v, w) { return sqr(v.x - w.x) + sqr(v.y - w.y) }
     function distToSegmentSquared (p, v, w) {
       const l2 = dist2(v, w)
-<<<<<<< HEAD
-      if (l2 == 0) return dist2(p, v)
-=======
       if (l2 === 0) return dist2(p, v)
->>>>>>> 041a5fff
       let t = ((p.x - v.x) * (w.x - v.x) + (p.y - v.y) * (w.y - v.y)) / l2
       t = Math.max(0, Math.min(1, t))
       return dist2(p, {
@@ -541,11 +455,7 @@
   }
 
   clipArrow (rect, a, b) {
-<<<<<<< HEAD
-    const intersect = this.liang_barsky_clipper(
-=======
     const intersect = this.liangBarskyClipper(
->>>>>>> 041a5fff
       rect.x, rect.y, rect.x + rect.w, rect.y + rect.h,
       a.x, a.y,
       b.x, b.y)
@@ -554,11 +464,7 @@
     b.y = intersect.y
   }
 
-<<<<<<< HEAD
-  liang_barsky_clipper (xmin, ymin, xmax, ymax, x1, y1, x2, y2) {
-=======
   liangBarskyClipper (xmin, ymin, xmax, ymax, x1, y1, x2, y2) {
->>>>>>> 041a5fff
     const p1 = -(x2 - x1)
     const p2 = -p1
     const p3 = -(y2 - y1)
@@ -567,19 +473,11 @@
     let n1 = 0
     let n2 = 0
 
-<<<<<<< HEAD
-    if (p1 != 0) {
-      if (p1 < 0) { n1 = (x1 - xmin) / p1 } else { n1 = (xmax - x1) / p2 }
-    }
-
-    if (p3 != 0) {
-=======
     if (p1 !== 0) {
       if (p1 < 0) { n1 = (x1 - xmin) / p1 } else { n1 = (xmax - x1) / p2 }
     }
 
     if (p3 !== 0) {
->>>>>>> 041a5fff
       if (p3 < 0) { n2 = (y1 - ymin) / p3 } else { n2 = (ymax - y1) / p4 }
     }
 
@@ -630,34 +528,13 @@
     const angle = (index / packet.states.length) * Math.PI * 2
     index++
 
-<<<<<<< HEAD
-    console.log(state)
-
-    let startX = centerX + Math.cos(angle) * radiusX
-    let startY = centerY + Math.sin(angle) * radiusY
-
-    if (state.x !== 0 || state.y !== 0) {
-      startX = state.x
-      startY = state.y
-    }
-
-    const rect = new Rect(
-      startX,
-      startY,
-=======
     const rect = new Rect(
       centerX + Math.cos(angle) * radiusX,
       centerY + Math.sin(angle) * radiusY,
->>>>>>> 041a5fff
       NODE_WIDTH,
       NODE_HEIGHT
     )
 
-<<<<<<< HEAD
-    console.log(rect)
-
-=======
->>>>>>> 041a5fff
     const stateNode = new State(state.id, state.name, rect, state.nestGroup)
     stateNode.activeState = false
     stateNode.enterState = graph.nestedGroups[state.nestGroup].enter === state.id
@@ -699,15 +576,10 @@
 }
 
 function getTransitionGroup (groups, parent, child) {
-<<<<<<< HEAD
-  if (parent.id < child.id) // To make group order ambiguous
-  { return getTransitionGroup(groups, child, parent) }
-=======
   // To make group order ambiguous
   if (parent.id < child.id) {
     return getTransitionGroup(groups, child, parent)
   }
->>>>>>> 041a5fff
 
   for (const group of groups) {
     if (group.parent === parent && group.child === child) { return group }
